--- conflicted
+++ resolved
@@ -1,10 +1,7 @@
-<<<<<<< HEAD
-=======
 from __future__ import division
 from future import standard_library
 standard_library.install_aliases()
 from past.utils import old_div
->>>>>>> 4e57e6a4
 from io import StringIO
 import escher
 import requests
