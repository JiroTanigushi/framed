--- conflicted
+++ resolved
@@ -188,8 +188,4 @@
     sol = FBA(model, constraints=constraints)
 
     if sol.fobj < min_growth:
-<<<<<<< HEAD
-        print ('Solution appears to be invalid.')
-=======
->>>>>>> 4e57e6a4
         warn('Solution appears to be invalid.')