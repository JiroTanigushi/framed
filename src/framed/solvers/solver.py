--- conflicted
+++ resolved
@@ -99,23 +99,13 @@
         values = list(self.values.items())
 
         if sort:
-<<<<<<< HEAD
-            values.sort(key= lambda r_id_val: abs(r_id_val[1]), reverse=True)
+            values.sort(key= lambda x: abs(x[1]), reverse=True)
 
         if not zeros:
-            values = filter(lambda r_id_val: abs(r_id_val[1]) > abstol, values)
+            values = [x for x in values if abs(x[1]) > abstol]
 
         if pattern:
-            values = filter(lambda r_id_val: pattern in r_id_val[0], values)
-=======
-            values.sort(key= lambda __val: abs(__val[1]), reverse=True)
-
-        if not zeros:
-            values = [r_id_val for r_id_val in values if abs(r_id_val[1]) > abstol]
-
-        if pattern:
-            values = [r_id_val1 for r_id_val1 in values if pattern in r_id_val1[0]]
->>>>>>> 4e57e6a4
+            values = [x for x in values if pattern in x[0]]
 
         entries = ['{:<12} {: .6g}'.format(r_id, val) for (r_id, val) in values]
 
@@ -138,17 +128,10 @@
         values = list(self.shadow_prices.items())
 
         if not zeros:
-<<<<<<< HEAD
-            values = filter(lambda m_id_val: abs(m_id_val[1]) > abstol, values)
+            values = [x for x in values if abs(x[1]) > abstol]
 
         if pattern:
-            values = filter(lambda m_id_val: pattern in m_id_val[0], values)
-=======
-            values = [m_id_val for m_id_val in values if abs(m_id_val[1]) > abstol]
-
-        if pattern:
-            values = [m_id_val2 for m_id_val2 in values if pattern in m_id_val2[0]]
->>>>>>> 4e57e6a4
+            values = [x for x in values if pattern in x[0]]
 
         entries = ['{:<12} {: .6g}'.format(m_id, val) for (m_id, val) in values]
 
@@ -172,17 +155,10 @@
         values = list(self.reduced_costs.items())
 
         if not zeros:
-<<<<<<< HEAD
-            values = filter(lambda r_id_val: abs(r_id_val[1]) > abstol, values)
+            values = [x for x in values if abs(x[1]) > abstol]
 
         if pattern:
-            values = filter(lambda r_id_val: pattern in r_id_val[0], values)
-=======
-            values = [r_id_val3 for r_id_val3 in values if abs(r_id_val3[1]) > abstol]
-
-        if pattern:
-            values = [r_id_val4 for r_id_val4 in values if pattern in r_id_val4[0]]
->>>>>>> 4e57e6a4
+            values = [x for x in values if pattern in x[0]]
 
         entries = ['{:<12} {: .6g}'.format(r_id, val) for (r_id, val) in values]
 
@@ -226,30 +202,20 @@
             flux_out.sort(key=lambda x: x[1], reverse=False)
         
         if percentage:
-<<<<<<< HEAD
-            turnover = sum(map(lambda x: x[1], flux_in))
-            flux_in = map(lambda a_b_c: (a_b_c[0], a_b_c[1] / turnover, a_b_c[2]), flux_in)
-            flux_out = map(lambda a_b_c: (a_b_c[0], a_b_c[1] / turnover, a_b_c[2]), flux_out)
-=======
             turnover = sum([x[1] for x in flux_in])
-            flux_in = [(a_b_c[0], old_div(a_b_c[1], turnover), a_b_c[2]) for a_b_c in flux_in]
-            flux_out = [(a_b_c5[0], old_div(a_b_c5[1], turnover), a_b_c5[2]) for a_b_c5 in flux_out]
->>>>>>> 4e57e6a4
+            flux_in = [(x[0], old_div(x[1], turnover), x[2]) for x in flux_in]
+            flux_out = [(x[0], old_div(x[1], turnover), x[2]) for x in flux_out]
             print_format = '[ {} ] {:<12} {:< 10.2%}'
         else:
             print_format = '[ {} ] {:<12} {:< 10.6g}'
 
         if equations:
             print_format += '\t{}'
-<<<<<<< HEAD
-            lines = map(lambda a_b_c: print_format.format(a_b_c[2], a_b_c[0], a_b_c[1], model.print_reaction(a_b_c[0], metabolite_names=True)[len(a_b_c[0])+1:]), flux_in + flux_out)
+            lines = [print_format.format(x[2], x[0], x[1], 
+                                         model.print_reaction(x[0], metabolite_names=True)[len(x[0])+1:]) 
+                     for x in flux_in + flux_out]
         else:
-            lines = map(lambda a_b_c: print_format.format(a_b_c[2], a_b_c[0], a_b_c[1]), flux_in + flux_out)
-=======
-            lines = [print_format.format(a_b_c6[2], a_b_c6[0], a_b_c6[1], model.print_reaction(a_b_c6[0], metabolite_names=True)[len(a_b_c6[0])+1:]) for a_b_c6 in flux_in + flux_out]
-        else:
-            lines = [print_format.format(a_b_c7[2], a_b_c7[0], a_b_c7[1]) for a_b_c7 in flux_in + flux_out]           
->>>>>>> 4e57e6a4
+            lines = [print_format.format(x[2], x[0], x[1]) for x in flux_in + flux_out]           
         
         return '\n'.join(lines)
 
@@ -290,23 +256,13 @@
         values = list(self.get_metabolites_turnover(model).items())
 
         if sort:
-<<<<<<< HEAD
-            values.sort(key=lambda key_val: abs(key_val[1]), reverse=True)
+            values.sort(key=lambda x: abs(x[1]), reverse=True)
 
         if not zeros:
-            values = filter(lambda key_val: abs(key_val[1]) > abstol, values)
-
-        if pattern:
-            values = filter(lambda key_val: pattern in key_val[0], values)
-=======
-            values.sort(key=lambda __val8: abs(__val8[1]), reverse=True)
-
-        if not zeros:
-            values = [__val9 for __val9 in values if abs(__val9[1]) > abstol]
+            values = [x for x in values if abs(x[1]) > abstol]
 
         if pattern:
             values = [key_val for key_val in values if pattern in key_val[0]]
->>>>>>> 4e57e6a4
 
         entries = ['{:<12} {: .6g}'.format(key, val) for (key, val) in values]
 
