--- conflicted
+++ resolved
@@ -271,13 +271,12 @@
 
 
 def _load_cbmodel(sbml_model, flavor, exchange_detection_mode=None):
+
     if exchange_detection_mode and exchange_detection_mode not in {None, 'unbalanced', 'boundary'}:
         exchange_detection_mode = re.compile(exchange_detection_mode)
 
     if exchange_detection_mode is None:
-<<<<<<< HEAD
-        warnings.warn('No exchange reaction detection mode selected.')
-=======
+
         if flavor in {Flavor.COBRA, Flavor.BIGG}:
             exchange_detection_mode = re.compile('^R_EX')
         elif flavor or flavor in {Flavor.COBRA_OTHER, Flavor.SEED}:
@@ -286,7 +285,9 @@
             exchange_detection_mode = 'unbalanced'
         else:
             raise TypeError("Unsupported SBML flavor: {}".format(flavor))
->>>>>>> ab1cfdeb
+
+    if exchange_detection_mode is None:
+        warnings.warn('No exchange reaction detection mode selected.')
 
     model = CBModel(sbml_model.getId())
     _load_compartments(sbml_model, model)
